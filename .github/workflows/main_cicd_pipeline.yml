name: "main CI/CD Pipeline"

on:
  push:
    branches: ["main"]
  pull_request:
    branches: ["main"]
  workflow_dispatch:
jobs:
  test:
    strategy:
      fail-fast: false
      matrix:
        python-version: [3.7]
        poetry-version: ["1.2.2"]
        node-version: [16]
        os: [ubuntu-20.04]
    runs-on: ${{ matrix.os }}
    steps:
      - uses: actions/checkout@v3
        with:
          submodules: recursive
      - uses: actions/setup-python@v4
        with:
          python-version: ${{ matrix.python-version }}
      - name: Resolve frontend
        run: sh resolve_frontend.sh release $FRONTEND_VERSION $FRONTEND_ASSET_URL
        env:
<<<<<<< HEAD
          FRONTEND_VERSION: ${{ inputs.version }}
          FRONTEND_ASSET_URL: ${{ inputs.assets_url }}
          CURRENT_BRANCH: ${{ github.head_ref || github.ref_name }} 
=======
          cache-name: cache-node-modules
        with:
          # npm cache files are stored in `~/.npm` on Linux/macOS
          path: ~/.npm
          key: ${{ runner.os }}-build-${{ env.cache-name }}-${{ hashFiles('**/package-lock.json') }}
          restore-keys: |
            ${{ runner.os }}-build-${{ env.cache-name }}-
            ${{ runner.os }}-build-
            ${{ runner.os }}-
      - name: Build frontend
        run: |
          git submodule status
          npm cache clean --force --prefix=./frontend
          npm install --prefix=./frontend --legacy-peer-deps --registry=https://npm.shlab.tech/
          CI=false npm run build --prefix=./frontend --if-present
          mv frontend/dist/* labelu/internal/statics
>>>>>>> 469b585b
      - uses: abatilo/actions-poetry@v2
        with:
          poetry-version: ${{ matrix.poetry-version }}
      - name: Install dependencies
        run: poetry install --without dev
      - name: Run tests
        run: poetry run pytest --cov=./ --cov-report=xml
      - name: Upload coverage to Codecov
        uses: codecov/codecov-action@v3
        with:
          token: ${{ secrets.CODECOV_TOKEN }} # not required for public repos
          files: ./coverage.xml
          verbose: true
      - name: Manage version
        env:
          PROVIDED_VERSION: 0.5.${{ github.run_number }}
        run: |
          sed -i "s/^version[ ]*=.*/version = '${PROVIDED_VERSION}'/" pyproject.toml
      - name: Publish
        env:
          TEST_PYPI_TOKEN: ${{ secrets.TEST_PYPI_TOKEN }}
        run: |
          poetry config pypi-token.testpypi $TEST_PYPI_TOKEN
          poetry publish --build --skip-existing -r testpypi<|MERGE_RESOLUTION|>--- conflicted
+++ resolved
@@ -26,28 +26,9 @@
       - name: Resolve frontend
         run: sh resolve_frontend.sh release $FRONTEND_VERSION $FRONTEND_ASSET_URL
         env:
-<<<<<<< HEAD
           FRONTEND_VERSION: ${{ inputs.version }}
           FRONTEND_ASSET_URL: ${{ inputs.assets_url }}
           CURRENT_BRANCH: ${{ github.head_ref || github.ref_name }} 
-=======
-          cache-name: cache-node-modules
-        with:
-          # npm cache files are stored in `~/.npm` on Linux/macOS
-          path: ~/.npm
-          key: ${{ runner.os }}-build-${{ env.cache-name }}-${{ hashFiles('**/package-lock.json') }}
-          restore-keys: |
-            ${{ runner.os }}-build-${{ env.cache-name }}-
-            ${{ runner.os }}-build-
-            ${{ runner.os }}-
-      - name: Build frontend
-        run: |
-          git submodule status
-          npm cache clean --force --prefix=./frontend
-          npm install --prefix=./frontend --legacy-peer-deps --registry=https://npm.shlab.tech/
-          CI=false npm run build --prefix=./frontend --if-present
-          mv frontend/dist/* labelu/internal/statics
->>>>>>> 469b585b
       - uses: abatilo/actions-poetry@v2
         with:
           poetry-version: ${{ matrix.poetry-version }}
