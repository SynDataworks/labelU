--- conflicted
+++ resolved
@@ -26,11 +26,7 @@
 
 - 简易，提供多种图像标注工具，通过简单可视化配置即可标注
 - 灵活，多种工具可自由组合使用，满足大部分图像，视频，音频的标注需求
-<<<<<<< HEAD
-- 通用，支持导出多种数据格式，包括 JSON,COCO,MASK
-=======
 - 通用，支持导出多种数据格式，包括 JSON，COCO，MASK
->>>>>>> cb63a0e7
 
 ## 快速开始
 
