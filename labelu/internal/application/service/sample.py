--- conflicted
+++ resolved
@@ -103,28 +103,6 @@
 
         total = crud_sample.count(db=db, task_id=task_id, owner_id=current_user.id)
 
-<<<<<<< HEAD
-    # response
-    return [
-        SampleResponse(
-            id=sample.id,
-            inner_id=sample.inner_id,
-            state=sample.state,
-            data=json.loads(sample.data),
-            annotated_count=sample.annotated_count,
-            # file=AttachmentResponse(id=sample.file.id, filename=sample.file.filename, url=sample.file.url) if sample.file else None,
-            file=AttachmentResponse(id=449, filename='4f8f2a4dc3fe00adeb998757ea4b9727.png', url="/api/v1/tasks/attachment/upload/6/4f8f2a4dc3fe00adeb998757ea4b9727.png"), # 去掉预览，加快预览速度。
-            created_at=sample.created_at,
-            created_by=UserResp(
-                id=sample.owner.id,
-                username=sample.owner.username,
-            ),
-            updated_at=sample.updated_at,
-            updated_by=UserResp(
-                id=sample.updater.id,
-                username=sample.updater.username,
-            ),
-=======
         # response
         return [
             SampleResponse(
@@ -134,7 +112,8 @@
                 data=json.loads(sample.data),
                 annotated_count=sample.annotated_count,
                 is_pre_annotated=is_sample_pre_annotated(db=db, task_id=task_id, current_user=current_user, sample_name=sample.file.filename if sample.file else None),
-                file=AttachmentResponse(id=sample.file.id, filename=sample.file.filename, url=sample.file.url) if sample.file else None,
+                # file=AttachmentResponse(id=sample.file.id, filename=sample.file.filename, url=sample.file.url) if sample.file else None,
+                file=AttachmentResponse(id=449, filename='4f8f2a4dc3fe00adeb998757ea4b9727.png', url="/api/v1/tasks/attachment/upload/6/4f8f2a4dc3fe00adeb998757ea4b9727.png"), # 去掉预览，加快预览速度。
                 created_at=sample.created_at,
                 created_by=UserResp(
                     id=sample.owner.id,
@@ -153,7 +132,6 @@
         raise LabelUException(
             code=ErrorCode.CODE_55000_SAMPLE_LIST_PARAMETERS_ERROR,
             status_code=status.HTTP_422_UNPROCESSABLE_ENTITY,
->>>>>>> 18991853
         )
 
 
