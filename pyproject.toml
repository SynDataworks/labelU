[tool.poetry]
name = "labelu"
<<<<<<< HEAD
version = '1.0.9'
=======
version = '1.0.10'
>>>>>>> 2cf076b8
description = ""
license = "Apache-2.0"
authors = ["shenguanlin <shenguanlin@pjlab.org.cn>"]
readme = "README.md"
repository = "https://github.com/opendatalab/labelU"
packages = [{include = "labelu"}]

[tool.poetry.scripts]
labelu = "labelu.main:cli"

[tool.poetry.dependencies]
python = "^3.11"
fastapi = "^0.90.0"
loguru = "^0.6.0"
sqlalchemy = "^1.4.43"
passlib = {extras = ["bcrypt"], version = "^1.7.4"}
python-jose = {extras = ["cryptography"], version = "^3.3.0"}
typer = {extras = ["all"], version = "^0.7.0"}
uvicorn = "^0.19.0"
email-validator = "^1.3.0"
python-multipart = "^0.0.5"
python-dotenv = "^0.21.0"
appdirs = "^1.4.4"
aiofiles = "^22.1.0"
pillow = "^9.3.0"
alembic = "^1.9.4"
httpx = "^0.27.0"
tfrecord = "^1.14.5"


[[tool.poetry.source]]
name = "testpypi"
url = "https://test.pypi.org/legacy/"
default = false
secondary = false

[tool.poetry.group.dev.dependencies]
black = "^22.10.0"
flake8 = "^5.0.4"

[tool.poetry.group.test.dependencies]
pytest = "^7.2.0"
pytest-cov = "^4.0.0"
requests = "^2.28.1"

[build-system]
requires = ["poetry-core"]
build-backend = "poetry.core.masonry.api"<|MERGE_RESOLUTION|>--- conflicted
+++ resolved
@@ -1,10 +1,6 @@
 [tool.poetry]
 name = "labelu"
-<<<<<<< HEAD
-version = '1.0.9'
-=======
 version = '1.0.10'
->>>>>>> 2cf076b8
 description = ""
 license = "Apache-2.0"
 authors = ["shenguanlin <shenguanlin@pjlab.org.cn>"]
