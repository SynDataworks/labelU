[tool.poetry]
name = "labelu"
<<<<<<< HEAD
version = '1.0.6-alpha.7'
=======
version = '1.0.6'
>>>>>>> 791df152
description = ""
license = "Apache-2.0"
authors = ["shenguanlin <shenguanlin@pjlab.org.cn>"]
readme = "README.md"
repository = "https://github.com/opendatalab/labelU"
packages = [{include = "labelu"}]

[tool.poetry.scripts]
labelu = "labelu.main:cli"

[tool.poetry.dependencies]
python = "^3.11"
fastapi = "^0.90.0"
loguru = "^0.6.0"
sqlalchemy = "^1.4.43"
passlib = {extras = ["bcrypt"], version = "^1.7.4"}
python-jose = {extras = ["cryptography"], version = "^3.3.0"}
typer = {extras = ["all"], version = "^0.7.0"}
uvicorn = "^0.19.0"
email-validator = "^1.3.0"
python-multipart = "^0.0.5"
python-dotenv = "^0.21.0"
appdirs = "^1.4.4"
aiofiles = "^22.1.0"
pillow = "^9.3.0"
alembic = "^1.9.4"
httpx = "^0.27.0"


[[tool.poetry.source]]
name = "testpypi"
url = "https://test.pypi.org/legacy/"
default = false
secondary = false

[tool.poetry.group.dev.dependencies]
black = "^22.10.0"
flake8 = "^5.0.4"

[tool.poetry.group.test.dependencies]
pytest = "^7.2.0"
pytest-cov = "^4.0.0"
requests = "^2.28.1"

[build-system]
requires = ["poetry-core"]
build-backend = "poetry.core.masonry.api"<|MERGE_RESOLUTION|>--- conflicted
+++ resolved
@@ -1,10 +1,6 @@
 [tool.poetry]
 name = "labelu"
-<<<<<<< HEAD
-version = '1.0.6-alpha.7'
-=======
 version = '1.0.6'
->>>>>>> 791df152
 description = ""
 license = "Apache-2.0"
 authors = ["shenguanlin <shenguanlin@pjlab.org.cn>"]
