--- conflicted
+++ resolved
@@ -1,10 +1,6 @@
 [tool.poetry]
 name = "labelu"
-<<<<<<< HEAD
-version = '1.0.1-alpha.5'
-=======
 version = '1.0.2'
->>>>>>> 6c1d1291
 description = ""
 license = "Apache-2.0"
 authors = ["pengjinhu <pengjinhu@pjlab.org.cn>"]
